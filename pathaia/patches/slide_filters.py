import cv2
import json
import numpy as np
from skimage.morphology import remove_small_objects
<<<<<<< HEAD
from skimage.filters import threshold_otsu
from ..util.types import NDBoolMask, NDByteImage
=======
from skimage.draw import polygon2mask
from ..util.types import NDBoolMask, NDByteImage, NDImage, PathLike
>>>>>>> e30dc887


def filter_remove_small_objects(
    in_mask: NDBoolMask,
    avoid_overmask: bool = True,
    overmask_thresh: float = 10,
    min_size_fac: float = 1,
) -> NDBoolMask:
    """
    Removes small objects from a binary mask. Can recursively lowers its minimum
    accepted size if too much tissue is erased.

    Args:
        in_mask: input binary mask (must be boolean).
        avoid_overmask: if True recursively call itself if too much tissue is
            erased.
        overmask_thresh: if avoid_overmask and more than overmask_thresh% of
            the input mask is erased, calls the function recursively with lower minimum
            accepted size.
        min_size_fac: multiplier for overmask_thresh used to compute minimum
            accepted size. Mainly for internal use in recursive call.

    Returns:
        Output binary mask with small objects removed.
    """
    min_size = int(min_size_fac * in_mask.sum() * overmask_thresh / 100)
    out_mask = remove_small_objects(in_mask, min_size=min_size)
    mask_percentage = 100 - out_mask.sum() / in_mask.sum() * 100
    if (
        (mask_percentage >= overmask_thresh)
        and (min_size >= 1)
        and (avoid_overmask is True)
    ):
        min_size_fac *= 0.8
        out_mask = filter_remove_small_objects(
            in_mask, avoid_overmask, overmask_thresh, min_size_fac
        )
    return out_mask


def filter_thumbnail(x: NDByteImage) -> NDBoolMask:
    """
    Compute a tissue mask from a slide thumbnail.

    Filters background, red pen, blue pen using La*b* space.

    Args:
        x: input thumbnail as a numpy byte array.

    Returns:
        Numpy binary mask where usable tissue is marked as True.

    """
    x = cv2.cvtColor(x.astype(np.float32) / 255, cv2.COLOR_RGB2Lab)
    l, a, b = x.transpose(2, 0, 1)
    mask = (
        ((a > 10) | ((a > 5) & (b > 0)) & (l > 40))
        & ((a < 50) | (b < 90))
        & (l < 95)
        & (l > 10)
    )
    return filter_remove_small_objects(mask)


<<<<<<< HEAD
def filter_fluo_thumbnail(x: NDByteImage, channel: int = 2) -> NDBoolMask:
    """
    Compute a tissue mask from a fluorescent slide thumbnail.

    Filters empty regions using otsu operator.

    Args:
        x: input thumbnail as a numpy byte array.
        channel: fluorescent channel to perform threshold on, default is 2 for blue <=> dapi.

    Returns:
        Numpy binary mask where usable tissue is marked as True.

    """
    dapi_channel = x[:, :, channel]
    # first get scanned mask
    unscanned_t = threshold_otsu(dapi_channel)
    scanned_mask = dapi_channel > unscanned_t
    dapi_channel[scanned_mask] = 0
    dapi_t = threshold_otsu(dapi_channel)
    mask = dapi_channel > dapi_t
    return filter_remove_small_objects(mask)
=======
def get_json2pathaia_filter(annotfile: PathLike, label: str):
    """
    Get a slide_filter corresponding to annotations in Micromap format for a specific
    class. This filter will only keep patches that have the corresponding label.

    Args:
        annotfile: Path to annotation file for this slide.
        label: annotation label that is supposed to be positive.

    Returns:
        Numpy binary mask where annotated tissue is marked as True.
    """
    with open(annotfile, "r") as f:
        annot_dict = json.load(f)

    polygons = []
    for layer in annot_dict["layers"]:
        if layer["id"].lower() == label.lower():
            for shape in layer["shapes"]:
                polygon = []
                for point in shape["points"]:
                    x = point["x"]
                    y = point["y"]
                    polygon.append((y, x))
                polygons.append(np.array(polygon))

    def _filter(x: NDImage) -> NDBoolMask:
        shape = x.shape[:2]
        mask = np.zeros(shape, dtype=bool)
        for polygon in polygons:
            polygon = polygon / 100 * np.array(shape)
            mask = mask | polygon2mask(shape, polygon)
        return mask

    return _filter
>>>>>>> e30dc887
<|MERGE_RESOLUTION|>--- conflicted
+++ resolved
@@ -2,13 +2,9 @@
 import json
 import numpy as np
 from skimage.morphology import remove_small_objects
-<<<<<<< HEAD
 from skimage.filters import threshold_otsu
-from ..util.types import NDBoolMask, NDByteImage
-=======
 from skimage.draw import polygon2mask
 from ..util.types import NDBoolMask, NDByteImage, NDImage, PathLike
->>>>>>> e30dc887
 
 
 def filter_remove_small_objects(
@@ -73,7 +69,6 @@
     return filter_remove_small_objects(mask)
 
 
-<<<<<<< HEAD
 def filter_fluo_thumbnail(x: NDByteImage, channel: int = 2) -> NDBoolMask:
     """
     Compute a tissue mask from a fluorescent slide thumbnail.
@@ -96,7 +91,8 @@
     dapi_t = threshold_otsu(dapi_channel)
     mask = dapi_channel > dapi_t
     return filter_remove_small_objects(mask)
-=======
+
+
 def get_json2pathaia_filter(annotfile: PathLike, label: str):
     """
     Get a slide_filter corresponding to annotations in Micromap format for a specific
@@ -131,5 +127,4 @@
             mask = mask | polygon2mask(shape, polygon)
         return mask
 
-    return _filter
->>>>>>> e30dc887
+    return _filter