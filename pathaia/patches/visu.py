# coding: utf8
"""Useful functions for visualizing patches in WSIs."""

import numpy
from skimage.morphology import binary_dilation, disk
import openslide
from typing import Sequence, Tuple
from ..util.types import NDByteImage, Patch


def preview_from_queries(
    slide: openslide.OpenSlide,
    queries: Sequence[Patch],
    min_res: int = 512,
    color: Tuple[int, int, int] = (255, 255, 0),
    thickness: int = 2,
    cell_size: int = 20,
    patch_size: Tuple[int, int] = (None, None)
) -> NDByteImage:
    """
    Give thumbnail with patches displayed.

    Args:
        slide: openslide object
<<<<<<< HEAD
        queries: patch objects to preview from
        level_preview: pyramid level for preview thumbnail
=======
        queries: patch queries {"x", "y", "dx", "dy", "level"}
        min_res: minimum size for the smallest side of the thumbnail (usually the width)
>>>>>>> 958e0184
        color: rgb color for patch boundaries
        thickness: thickness of patch boundaries
        cell_size: size of a cell representing a patch in the grid

    Returns:
        Thumbnail image with patches displayed.

    """
    # get thumbnail first
    w, h = slide.dimensions
    dx, dy = patch_size
    if dx is None: dx = queries[0]["dx"]
    if dy is None: dy = queries[0]["dy"]
    thumb_w = max(512, (w // dx)*(thickness + cell_size)+thickness)
    thumb_h = max(512, (h // dy)*(thickness + cell_size)+thickness)
    image = slide.get_thumbnail((thumb_w, thumb_h))
    thumb_w, thumb_h = image.size
    dsr_w = w / thumb_w
    dsr_h = h / thumb_h
    image = numpy.array(image)[:, :, 0:3]
    # get grid
    grid = 255 * numpy.ones((thumb_h, thumb_w), numpy.uint8)
    for query in queries:
        # position in queries are absolute
<<<<<<< HEAD
        x = int(query.position[0] / dsr)
        y = int(query.position[1] / dsr)
        dx = int(query.size_0[0] / dsr)
        dy = int(query.size_0[1] / dsr)
        startx = min(x, image.shape[1] - 1)
        starty = min(y, image.shape[0] - 1)
        endx = min(x + dx, image.shape[1] - 1)
        endy = min(y + dy, image.shape[0] - 1)
=======
        x = int(query["x"] / dsr_w)
        y = int(query["y"] / dsr_h)
        dx = int(query["dx"] / dsr_w)
        dy = int(query["dy"] / dsr_h)
        startx = min(x, thumb_w - 1)
        starty = min(y, thumb_h - 1)
        endx = min(x + dx, thumb_w - 1)
        endy = min(y + dy, thumb_h - 1)
>>>>>>> 958e0184
        # horizontal segments
        grid[starty, startx:endx] = 0
        grid[endy, startx:endx] = 0
        # vertical segments
        grid[starty:endy, startx] = 0
        grid[starty:endy, endx] = 0
    grid = grid < 255
    d = disk(thickness)
    grid = binary_dilation(grid, d)
    image[grid] = color
    return image<|MERGE_RESOLUTION|>--- conflicted
+++ resolved
@@ -22,13 +22,8 @@
 
     Args:
         slide: openslide object
-<<<<<<< HEAD
         queries: patch objects to preview from
-        level_preview: pyramid level for preview thumbnail
-=======
-        queries: patch queries {"x", "y", "dx", "dy", "level"}
         min_res: minimum size for the smallest side of the thumbnail (usually the width)
->>>>>>> 958e0184
         color: rgb color for patch boundaries
         thickness: thickness of patch boundaries
         cell_size: size of a cell representing a patch in the grid
@@ -53,16 +48,6 @@
     grid = 255 * numpy.ones((thumb_h, thumb_w), numpy.uint8)
     for query in queries:
         # position in queries are absolute
-<<<<<<< HEAD
-        x = int(query.position[0] / dsr)
-        y = int(query.position[1] / dsr)
-        dx = int(query.size_0[0] / dsr)
-        dy = int(query.size_0[1] / dsr)
-        startx = min(x, image.shape[1] - 1)
-        starty = min(y, image.shape[0] - 1)
-        endx = min(x + dx, image.shape[1] - 1)
-        endy = min(y + dy, image.shape[0] - 1)
-=======
         x = int(query["x"] / dsr_w)
         y = int(query["y"] / dsr_h)
         dx = int(query["dx"] / dsr_w)
@@ -71,7 +56,6 @@
         starty = min(y, thumb_h - 1)
         endx = min(x + dx, thumb_w - 1)
         endy = min(y + dy, thumb_h - 1)
->>>>>>> 958e0184
         # horizontal segments
         grid[starty, startx:endx] = 0
         grid[endy, startx:endx] = 0
