# coding: utf8
"""Useful functions for visualizing patches in WSIs."""

import numpy
from skimage.morphology import binary_dilation, disk


def preview_from_queries(
    slide, queries, level_preview=-1, color=(255, 255, 0), thickness=3
):
    """
    Give thumbnail with patches displayed.

    Arguments:
        - slide: openslide object
        - queries: patch queries {"x", "y", "dx", "dy", "level"}
        - level_preview: int, pyramid level for preview thumbnail
        - color: tuple of int, rgb color for patch boundaries
        - thickness: int, thickness of patch boundaries

    Returns:
        - thumbnail: thumbnail image with patches displayed.

    """
    # get thumbnail first
    dsr = slide.level_downsamples[level_preview]
    image = slide.read_region(
        (0, 0), level_preview, (slide.level_dimensions[level_preview])
    )
    image = numpy.array(image)[:, :, 0:3]
    # get grid
    grid = 255 * numpy.ones((image.shape[0], image.shape[1]), numpy.uint8)
    for query in queries:
        # position in queries are absolute
<<<<<<< HEAD
        x = int(query["x"] / dsr)
        y = int(query["y"] / dsr)
        dx = int(query["dx"] / dsr)
        dy = int(query["dy"] / dsr)
        # horizontal segments
        grid[y, x : x + dx] = 0
        grid[y + dy - 1, x : x + dx] = 0
        # vertical segments
        grid[y : y + dy, x] = 0
        grid[y : y + dy, x + dx - 1] = 0
=======
        x = int(query["x"] / 2 ** level_preview)
        y = int(query["y"] / 2 ** level_preview)
        dx = int(query["dx"] / 2 ** level_preview)
        dy = int(query["dy"] / 2 ** level_preview)
        startx = min(x, image.shape[1] - 1)
        starty = min(y, image.shape[0] - 1)
        endx = min(x + dx, image.shape[1] - 1)
        endy = min(y + dy, image.shape[0] - 1)
        # horizontal segments
        grid[starty, startx : endx] = 0
        grid[endy, startx : endx] = 0
        # vertical segments
        grid[starty : endy, startx] = 0
        grid[starty : endy, endx] = 0
>>>>>>> a636eba9
    grid = grid < 255
    d = disk(thickness)
    grid = binary_dilation(grid, d)
    image[grid] = color
    return image<|MERGE_RESOLUTION|>--- conflicted
+++ resolved
@@ -32,22 +32,10 @@
     grid = 255 * numpy.ones((image.shape[0], image.shape[1]), numpy.uint8)
     for query in queries:
         # position in queries are absolute
-<<<<<<< HEAD
         x = int(query["x"] / dsr)
         y = int(query["y"] / dsr)
         dx = int(query["dx"] / dsr)
         dy = int(query["dy"] / dsr)
-        # horizontal segments
-        grid[y, x : x + dx] = 0
-        grid[y + dy - 1, x : x + dx] = 0
-        # vertical segments
-        grid[y : y + dy, x] = 0
-        grid[y : y + dy, x + dx - 1] = 0
-=======
-        x = int(query["x"] / 2 ** level_preview)
-        y = int(query["y"] / 2 ** level_preview)
-        dx = int(query["dx"] / 2 ** level_preview)
-        dy = int(query["dy"] / 2 ** level_preview)
         startx = min(x, image.shape[1] - 1)
         starty = min(y, image.shape[0] - 1)
         endx = min(x + dx, image.shape[1] - 1)
@@ -58,7 +46,6 @@
         # vertical segments
         grid[starty : endy, startx] = 0
         grid[starty : endy, endx] = 0
->>>>>>> a636eba9
     grid = grid < 255
     d = disk(thickness)
     grid = binary_dilation(grid, d)
