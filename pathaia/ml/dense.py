--- conflicted
+++ resolved
@@ -376,22 +376,11 @@
 
         """
         ch_ptcs = [[] for c in range(self._n_channels)]
-<<<<<<< HEAD
-        if mask_batch is None:
-            for img in batch:
-                for idx, channel_patches in enumerate(sample_img_sep_channels(img, self._context, self._ptc_per_img)):
-                    ch_ptcs[idx] += channel_patches
-        else:
-            for img, msk in batch:
-                for idx, channel_patches in enumerate(sample_img_sep_channels(img, self._context, self._ptc_per_img, msk)):
-                    ch_ptcs[idx] += channel_patches
-=======
         for img in batch:
             for idx, channel_patches in enumerate(
                 sample_img_sep_channels(img, self._context, self._ptc_per_img)
             ):
                 ch_ptcs[idx] += channel_patches
->>>>>>> 7ce82d3c
         for clf, ptcs in zip(self._clf, ch_ptcs):
             clf.partial_fit(ptcs)
 
